include ../common/Cxx11.defs
include ../common/PRKVERSION

ifndef RADIUS
  RADIUS=2
endif

STARFLAG   = -DSTAR
#DOUBLEFLAG = -DDOUBLE

CPPFLAGS  = -DPRKVERSION=$(PRKVERSION)
CPPFLAGS += -DRADIUS=$(RADIUS) $(STARFLAG) $(DOUBLEFLAG)
CPPFLAGS += -I.

CXXFLAGS  = $(DEFAULT_OPT_FLAGS) $(CPPFLAGS)

# debugging
#CXXFLAGS += -DVERBOSE

OMPFLAGS = $(OPENMPFLAG)
TARGETFLAGS = $(OFFLOADFLAG)
OPENCLFLAGS = $(OPENCLFLAG)
# We do not yet handle all possible exceptions...
#OPENCLFLAGS += -D__CL_ENABLE_EXCEPTIONS
ORNLACCFLAGS = $(ORNLACCFLAG)
CILKFLAGS = $(CILKFLAG)
TBBFLAGS = $(TBBFLAG) -DUSE_TBB
BOOSTFLAGS = $(BOOSTFLAG)
PSTLFLAGS = $(PSTLFLAG) $(BOOSTFLAGS)
KOKKOSFLAGS = $(KOKKOSFLAG) $(BOOSTFLAGS)
<<<<<<< HEAD

.PHONY: all clean run vector valarray openmp target opencl cilk tbb pstl rangefor kokkos cuda
=======
RAJAFLAGS = $(RAJAFLAG)

.PHONY: all clean run vector valarray openmp target opencl cilk tbb pstl rangefor kokkos raja cuda
>>>>>>> 95663e8d

ifeq ($(shell uname -s),Darwin)
ifneq ($(CXX),icpc)
TARGET = target
endif
else
TARGET = target
endif
all: vector valarray openmp opencl $(TARGET) cilk tbb pstl rangefor raja

vector: p2p-vector stencil-vector transpose-vector

valarray: transpose-valarray

openmp: p2p-wavefront-openmp p2p-vector-doacross-openmp p2p-tasks-openmp stencil-vector-openmp transpose-vector-openmp

target: p2p-openmp-target stencil-openmp-target transpose-openmp-target

opencl: stencil-opencl transpose-opencl

cilk: stencil-vector-cilk transpose-vector-cilk

tbb: p2p-vector-tbb stencil-vector-tbb transpose-vector-tbb

pstl: stencil-vector-pstl transpose-vector-pstl

rangefor: stencil-vector-rangefor transpose-vector-rangefor

kokkos: stencil-kokkos transpose-kokkos

<<<<<<< HEAD
=======
raja: p2p-vector-raja stencil-vector-raja transpose-vector-raja

>>>>>>> 95663e8d
cuda: transpose-cuda

transpose-opencl: transpose-opencl.cc transpose.cl prk_util.h prk_opencl.h
	$(CXX) $(CXXFLAGS) $< $(OPENCLFLAGS) -o $@

%-opencl: %-opencl.cc prk_util.h prk_opencl.h
	$(CXX) $(CXXFLAGS) $< $(OPENCLFLAGS) -o $@

%-target: %-target.cc prk_util.h
	$(CXX) $(CXXFLAGS) $< $(OMPFLAGS) $(TARGETFLAGS) -o $@

%-openmp: %-openmp.cc prk_util.h
	$(CXX) $(CXXFLAGS) $< $(OMPFLAGS) -o $@

%-cilk: %-cilk.cc prk_util.h
	$(CXX) $(CXXFLAGS) $< $(CILKFLAGS) -o $@

%-tbb: %-tbb.cc prk_util.h
	$(CXX) $(CXXFLAGS) $< $(TBBFLAGS) -o $@

%-pstl: %-pstl.cc prk_util.h
	$(CXX) $(CXXFLAGS) $< $(PSTLFLAGS) -o $@

%-rangefor: %-rangefor.cc prk_util.h
	$(CXX) $(CXXFLAGS) $< $(BOOSTFLAGS) -o $@

%-kokkos: %-kokkos.cc prk_util.h
	$(CXX) $(CXXFLAGS) $< $(KOKKOSFLAGS) -o $@

<<<<<<< HEAD
=======
%-raja: %-raja.cc prk_util.h
	$(CXX) $(CXXFLAGS) $< $(RAJAFLAGS) -o $@

>>>>>>> 95663e8d
%-cuda: %-cuda.cu prk_util.h prk_cuda.h
	$(NVCC) $(CUDAFLAGS) $(CPPFLAGS) $< -o $@

%: %.cc prk_util.h
	$(CXX) $(CXXFLAGS) $< -o $@

clean:
	-rm -f *.o
	-rm -f *.ll # Coriander
	-rm -f *.optrpt
	-rm -f *.dwarf
	-rm -rf *.dSYM # Mac
	-rm -f *-vector
	-rm -f *-valarray
	-rm -f *-openmp
	-rm -f *-target
	-rm -f *-opencl
	-rm -f *-cilk
	-rm -f *-tbb
	-rm -f *-pstl
	-rm -f *-rangefor
	-rm -f *-kokkos
<<<<<<< HEAD
=======
	-rm -f *-raja
>>>>>>> 95663e8d
	-rm -f *-cuda

cleancl:
	-rm -f star[123456789].cl
	-rm -f grid[123456789].cl<|MERGE_RESOLUTION|>--- conflicted
+++ resolved
@@ -27,15 +27,10 @@
 TBBFLAGS = $(TBBFLAG) -DUSE_TBB
 BOOSTFLAGS = $(BOOSTFLAG)
 PSTLFLAGS = $(PSTLFLAG) $(BOOSTFLAGS)
+RAJAFLAGS = $(RAJAFLAG)
 KOKKOSFLAGS = $(KOKKOSFLAG) $(BOOSTFLAGS)
-<<<<<<< HEAD
-
-.PHONY: all clean run vector valarray openmp target opencl cilk tbb pstl rangefor kokkos cuda
-=======
-RAJAFLAGS = $(RAJAFLAG)
 
 .PHONY: all clean run vector valarray openmp target opencl cilk tbb pstl rangefor kokkos raja cuda
->>>>>>> 95663e8d
 
 ifeq ($(shell uname -s),Darwin)
 ifneq ($(CXX),icpc)
@@ -44,7 +39,7 @@
 else
 TARGET = target
 endif
-all: vector valarray openmp opencl $(TARGET) cilk tbb pstl rangefor raja
+all: vector valarray openmp opencl $(TARGET) cilk tbb pstl rangefor raja kokkos
 
 vector: p2p-vector stencil-vector transpose-vector
 
@@ -66,11 +61,8 @@
 
 kokkos: stencil-kokkos transpose-kokkos
 
-<<<<<<< HEAD
-=======
 raja: p2p-vector-raja stencil-vector-raja transpose-vector-raja
 
->>>>>>> 95663e8d
 cuda: transpose-cuda
 
 transpose-opencl: transpose-opencl.cc transpose.cl prk_util.h prk_opencl.h
@@ -97,15 +89,12 @@
 %-rangefor: %-rangefor.cc prk_util.h
 	$(CXX) $(CXXFLAGS) $< $(BOOSTFLAGS) -o $@
 
+%-raja: %-raja.cc prk_util.h
+	$(CXX) $(CXXFLAGS) $< $(RAJAFLAGS) -o $@
+
 %-kokkos: %-kokkos.cc prk_util.h
 	$(CXX) $(CXXFLAGS) $< $(KOKKOSFLAGS) -o $@
 
-<<<<<<< HEAD
-=======
-%-raja: %-raja.cc prk_util.h
-	$(CXX) $(CXXFLAGS) $< $(RAJAFLAGS) -o $@
-
->>>>>>> 95663e8d
 %-cuda: %-cuda.cu prk_util.h prk_cuda.h
 	$(NVCC) $(CUDAFLAGS) $(CPPFLAGS) $< -o $@
 
@@ -127,11 +116,8 @@
 	-rm -f *-tbb
 	-rm -f *-pstl
 	-rm -f *-rangefor
+	-rm -f *-raja
 	-rm -f *-kokkos
-<<<<<<< HEAD
-=======
-	-rm -f *-raja
->>>>>>> 95663e8d
 	-rm -f *-cuda
 
 cleancl:
