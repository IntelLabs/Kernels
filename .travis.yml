sudo: false
language: cpp
env:
  matrix:
  - PRK_TARGET=allserial
<<<<<<< HEAD
#  - PRK_TARGET=allopenmp
#  - PRK_TARGET=allfortranserial
#  - PRK_TARGET=allfortranopenmp
#  - PRK_TARGET=allfortranpretty
#  - PRK_TARGET=allfortrancoarray
#  - PRK_TARGET=allmpi1
#  - PRK_TARGET=allmpirma
#  - PRK_TARGET=allmpishm
#  - PRK_TARGET=allmpiomp
#  - PRK_TARGET=allshmem
#  - PRK_TARGET=allampi
#  - PRK_TARGET=allfgmpi
#  - PRK_TARGET=allcharm++
#  - PRK_TARGET=allgrappa
#  - PRK_TARGET=allpython
#  - PRK_TARGET=alljulia
#  - PRK_TARGET=allupc
#    UPC_IMPL=gupc
#  - PRK_TARGET=allupc UPC_IMPL=bupc GASNET_CONDUIT=smp PRK_FLAGS="-Wc,-O3"
#  - PRK_TARGET=allupc UPC_IMPL=bupc GASNET_CONDUIT=udp PRK_FLAGS="-Wc,-O3"
=======
  - PRK_TARGET=allpython
  - PRK_TARGET=alljulia
  - PRK_TARGET=allopenmp
  - PRK_TARGET=allfortranserial
  - PRK_TARGET=allfortranopenmp
  - PRK_TARGET=allfortranpretty
  - PRK_TARGET=allfortrancoarray
  - PRK_TARGET=allmpi1
  - PRK_TARGET=allmpirma
  - PRK_TARGET=allmpishm
  - PRK_TARGET=allmpiomp
  - PRK_TARGET=allshmem
  - PRK_TARGET=allampi
  - PRK_TARGET=allfgmpi
  - PRK_TARGET=allcharm++
  - PRK_TARGET=allgrappa
  - PRK_TARGET=allupc UPC_IMPL=gupc
  - PRK_TARGET=allupc UPC_IMPL=bupc GASNET_CONDUIT=smp PRK_FLAGS="-Wc,-O3"
  # This works but we don't need to test it.
  #- PRK_TARGET=allupc UPC_IMPL=bupc GASNET_CONDUIT=udp PRK_FLAGS="-Wc,-O3"
>>>>>>> 14324d65
  # Optional: We do not need to test BUPC this thoroughly every time
  #- PRK_TARGET=allupc UPC_IMPL=bupc GASNET_CONDUIT=mpi PRK_FLAGS="-Wc,-O3"
  #- PRK_TARGET=allupc UPC_IMPL=bupc GASNET_CONDUIT=ofi PRK_FLAGS="-Wc,-O3"
  # Chapel kernels are not merged yet.  Activate these when they are.
  #- PRK_TARGET=allchapel CHPL_COMM=none
  #- PRK_TARGET=allchapel CHPL_COMM=gasnet
  # HPX-3 kernels are not merged yet.  Activate these when they are.
  #- PRK_TARGET=allhpx3
  # HPX-5 kernels are not merged yet.  Activate these when they are.
  #- PRK_TARGET=allhpx5
  global:
  - secure: "oLiTOLZlbVt0CbaPao3CaVoEGTtOPCQ6cfU98AOR616i6IuZCW13K8OIstD5GbvO6AHCVTH1jonJZ7bBCTF5C0gTWLTNbwMNMKAbsdedieSlLkTcAQkpJzYBuUfL8IXhm6VivguAewD8axzWMUXUbKJBUYEftOHtN6SFu/M7OnLrWWim5hgFnUakrq+hjVmIsMX9rKaARLCRsrN/M0GQ8/BhFHDl++1oLPc3loaieLsDC4riMZE8wxp/6U5peN5iosxwJhsDtYo/GGPv5oivvcSFErAkM9PrIhoNn7DiHfxrx331V0ukf8zDP93pxDx/9L2yERoTUdw5fk6NG6LX6r2WT2iR+JuR4ZdyCdbUaGyWY0VMwXLIholHQU0d2tI2S5rHue/btFRrHJbhOyujX9rJhPx407aZU7ZOZYfy9OPo3r8ekzlDJRfSceykFeIg97HdJ+sqguSs1ZYHbQAQGoPyxcVhw/+Fz//k+hndyGui1AaOLnihaY4KQwoMijJsa3+7X6RS9supSKzlk5JWzF9lLbNOoPO04VGGnLdfqhHNImQWZNsYoP0E4VnKcMXKulyF0bDsoCDookQzTJwYgi+F/drZjKDw9iyMvT1gWM+T0uAo7fHUnomTgEUIYeJppkETKuZEg3aZ+rUekcygYvrEVf5/2sgrRMBxXzE1U9I="
  - secure: "j2SveaWkbcxRTK3c27qkdD7o0GvCrIMjx2GcVa4YOKtkKWiE5CdocPugDKdPzBhoehVKqD7u3w6ZFep1lm3+VSHwxuKC2I28fTFmGmxQUUEcXAlAc3HfcdOctqOjPL0w8oLRduGiN4fc1D7KEW7uqwT7kTYIm9qXCr2lDyigUjLrulnt5N/o64Xr8j9yKE1s3JNcuibvkTGYoMISJ8i271XjWEewzY8lJziWYqVSv2MsKr1Epl7TDNCLVhHbFq+DAJfCFilvNDngFXOzNfuYYoKCzxaDOk6dWtjCH70D0YZfOtJJJjFOzAG8Q14IklWQlcm69pFQCoveEUOaUULBDJ1B9O+wdmj56dm592+QdUI7onefqcrTFcQ/O3q18EgtKRjPt5Y52iaOBzW8gF+570G1MSX69KpazmEbeEzefPewIi9adwduBhnzdy27hFzPocA+1xrzjSSTFFfAPl0/boJlhOyUtY25VquqIUqUPLbkMWe2hX2FDr8G9O9mJ4jsvTYBNXhW95cELxepJ9zok7XUTB64e8ElTTOjcUk39cejIT2tF2/fur8Ld9HpXtFgUarq+RgDLG3QOOgeu93DiyYhKIgxfSntnAc4/4ACI2PPBju0wXYBpIEBIykCFNRTuoVMGt4r2FQcSztHQs6rj7SCXHFzAxmBcEbLd4GvTJE="
# this is for Python, per http://danielnouri.org/notes/2012/11/23/use-apt-get-to-install-python-dependencies-for-travis-ci/
virtualenv:
  system_site_packages: true
os:
- linux
- osx
compiler:
- gcc
- clang
#- touch ~/use-intel-compilers ; gcc
matrix:
  exclude:
  # Intel for Mac not setup yet
  - os: osx
    compiler: touch ~/use-intel-compilers ; gcc
  # Clang does not support OpenMP yet and not willing to build from source.  Save this for Mac where we can Brew it.
  - os: linux
    compiler: clang
    env: PRK_TARGET=allopenmp
  - os: linux
    compiler: clang
    env: PRK_TARGET=allmpiomp
  # dealing with broken GCC on Mac not worth it here
  - os: osx
    compiler: gcc
    env: PRK_TARGET=allopenmp
  - os: osx
    compiler: gcc
    env: PRK_TARGET=allmpiomp
  # Clang UPC requires source build, which probably takes too long
  - compiler: clang
    env: PRK_TARGET=allupc UPC_IMPL=gupc
  # Intel does not make sense with Intrepid GCC/Clang UPC
  - compiler: touch ~/use-intel-compilers ; gcc
    env: PRK_TARGET=allupc UPC_IMPL=gupc
  # Source build impossible (too much time+stdout)
  - os: osx
    env: PRK_TARGET=allupc UPC_IMPL=gupc
  - compiler: clang
    env: PRK_TARGET=allupc UPC_IMPL=gupc
  # Revisit this once Grappa is working with Clang
  - compiler: gcc
    env: PRK_TARGET=allgrappa
  # Mac + Chapel + GASNet does not work and I do not care
  - os: osx
    env: PRK_TARGET=allchapel CHPL_COMM=gasnet
  # UPC GASNet OFI conduit is busted, perhaps due to SSH spawner
  - env: PRK_TARGET=allupc UPC_IMPL=bupc GASNET_CONDUIT=ofi PRK_FLAGS="-Wc,-O3"
  # probably because of old GCC (4.6)
  - os: linux
    compiler: gcc
    env: PRK_TARGET=allhpx5
  # Travis whitelist missing three Boost packages HPX-3 needs
  - os: linux
    env: PRK_TARGET=allhpx3
  # LLVM Fortran is not ready.
  - compiler: clang
    env: PRK_TARGET=allfortranserial
  - compiler: clang
    env: PRK_TARGET=allfortranopenmp
  - compiler: clang
    env: PRK_TARGET=allfortranpretty
  - compiler: clang
    env: PRK_TARGET=allfortrancoarray
  # Python does not use compiler so only test one of them per OS (Clang)
  - compiler: gcc
    env: PRK_TARGET=allpython
  - compiler: gcc
    env: PRK_TARGET=alljulia
  - compiler: touch ~/use-intel-compilers ; gcc
    env: PRK_TARGET=allpython
  - compiler: touch ~/use-intel-compilers ; gcc
    env: PRK_TARGET=alljulia
  # Mac issue with thread_t (see https://github.com/humairakamal/fgmpi/pull/1)
  - os: osx
    env: PRK_TARGET=allfgmpi
  # MPI implementations of Transpose hand with Intel compilers (why?!?!)
  - compiler: touch ~/use-intel-compilers ; gcc
    env: PRK_TARGET=allmpi1
  - compiler: touch ~/use-intel-compilers ; gcc
    env: PRK_TARGET=allmpiomp
  - compiler: touch ~/use-intel-compilers ; gcc
    env: PRK_TARGET=allmpishm
  # Linux may not have GCC-6...
  - os: linux
    compiler: gcc
    env: PRK_TARGET=allfortrancoarray
  # UPC over MPICH on Mac hangs - may be async progress issue
  - os: osx
    env: PRK_TARGET=allupc UPC_IMPL=bupc GASNET_CONDUIT=mpi PRK_FLAGS="-Wc,-O3"
  # BUPC on Mac is annoying
  - os: osx
    env: PRK_TARGET=allupc UPC_IMPL=bupc GASNET_CONDUIT=udp PRK_FLAGS="-Wc,-O3"
  - os: osx
    env: PRK_TARGET=allupc UPC_IMPL=bupc GASNET_CONDUIT=smp PRK_FLAGS="-Wc,-O3"
  # Grappa with Intel unlikely to succeed, especially if Clang doesn't.
  - compiler: touch ~/use-intel-compilers ; gcc
    env: PRK_TARGET=allgrappa
  allow_failures:
  ## will fail if numpy package cannot be acquired via apt
  #- env: PRK_TARGET=allpython
  #- os: linux
  #  env: PRK_TARGET=alljulia
  ## GUPC will fail when libnuma cannot be acquired via apt
  #- env: PRK_TARGET=allupc UPC_IMPL=gupc
  # we have lots of Grappa issues...
  - env: PRK_TARGET=allgrappa
addons:
  apt:
    sources:
    - ubuntu-toolchain-r-test
    # clang-3.8 comes from this
    - llvm-toolchain-precise
    #  Boost is for Grappa and HPX
    #- boost-latest
    packages:
    - python-numpy
    - gcc-4.9
    - g++-4.9
    - gfortran-4.9
    - gcc-5
    - g++-5
    - gfortran-5
    # Required by GUPC
    - libnuma-dev
    # This should provide OpenMP
    - clang-3.8
    # Grappa and HPX use CMake
    - cmake
    # Boost is for Grappa and HPX-3 - reactivate with them
    # Grappa needs these (according to their .travis.yml)
    #- libboost-date-time1.55-dev
    #- libboost-exception1.55-dev
    #- libboost-filesystem1.55-dev
    #- libboost-iostreams1.55-dev
    #- libboost-math1.55-dev
    #- libboost-random1.55-dev
    #- libboost-regex1.55-dev
    #- libboost-serialization1.55-dev
    #- libboost-signals1.55-dev
    #- libboost-system1.55-dev
    #- libboost-test1.55-dev
    #- libboost-timer1.55-dev
    # HPX-3 needs these - not whitelisted yet
    #- libboost_chrono1.55-dev
    #- libboost_program_options1.55-dev
    #- libboost_thread1.55-dev
before_install:
- pwd
- export TRAVIS_HOME=$PWD
- export TRAVIS_ROOT=$TRAVIS_HOME/PRK-deps
- mkdir -p $TRAVIS_ROOT
- sh ./travis/install-intel.sh $TRAVIS_ROOT $PRK_TARGET
- source ~/.bashrc
install:
- export PATH=$TRAVIS_ROOT/bin:$PATH
- export PATH=$TRAVIS_ROOT/gcc/bin:$PATH
- export PATH=$TRAVIS_ROOT/cmake/bin:$PATH
- sh ./travis/install-deps.sh $TRAVIS_ROOT $PRK_TARGET
before_script:
- pwd
script:
- sh ./travis/build-run-prk.sh $TRAVIS_ROOT $PRK_TARGET
after_failure:
- echo "Sad panda"
- find . -name config.log -exec grep -L "configure: exit 0" {} ";" | xargs cat
#- find . -name CMakeOutput.log -exec cat {} ";"
#- find . -name CMakeError.log -exec cat {} ";"
notifications:
  email:
    recipients:
    - jeff.science@gmail.com
    on_success:
    - change
    on_failure:
    - always<|MERGE_RESOLUTION|>--- conflicted
+++ resolved
@@ -3,28 +3,6 @@
 env:
   matrix:
   - PRK_TARGET=allserial
-<<<<<<< HEAD
-#  - PRK_TARGET=allopenmp
-#  - PRK_TARGET=allfortranserial
-#  - PRK_TARGET=allfortranopenmp
-#  - PRK_TARGET=allfortranpretty
-#  - PRK_TARGET=allfortrancoarray
-#  - PRK_TARGET=allmpi1
-#  - PRK_TARGET=allmpirma
-#  - PRK_TARGET=allmpishm
-#  - PRK_TARGET=allmpiomp
-#  - PRK_TARGET=allshmem
-#  - PRK_TARGET=allampi
-#  - PRK_TARGET=allfgmpi
-#  - PRK_TARGET=allcharm++
-#  - PRK_TARGET=allgrappa
-#  - PRK_TARGET=allpython
-#  - PRK_TARGET=alljulia
-#  - PRK_TARGET=allupc
-#    UPC_IMPL=gupc
-#  - PRK_TARGET=allupc UPC_IMPL=bupc GASNET_CONDUIT=smp PRK_FLAGS="-Wc,-O3"
-#  - PRK_TARGET=allupc UPC_IMPL=bupc GASNET_CONDUIT=udp PRK_FLAGS="-Wc,-O3"
-=======
   - PRK_TARGET=allpython
   - PRK_TARGET=alljulia
   - PRK_TARGET=allopenmp
@@ -45,7 +23,6 @@
   - PRK_TARGET=allupc UPC_IMPL=bupc GASNET_CONDUIT=smp PRK_FLAGS="-Wc,-O3"
   # This works but we don't need to test it.
   #- PRK_TARGET=allupc UPC_IMPL=bupc GASNET_CONDUIT=udp PRK_FLAGS="-Wc,-O3"
->>>>>>> 14324d65
   # Optional: We do not need to test BUPC this thoroughly every time
   #- PRK_TARGET=allupc UPC_IMPL=bupc GASNET_CONDUIT=mpi PRK_FLAGS="-Wc,-O3"
   #- PRK_TARGET=allupc UPC_IMPL=bupc GASNET_CONDUIT=ofi PRK_FLAGS="-Wc,-O3"
